--- conflicted
+++ resolved
@@ -6,20 +6,7 @@
 from django.db import models
 from django.db.models import CASCADE, PROTECT
 from lnschema_core import ids
-<<<<<<< HEAD
-from lnschema_core.fields import (
-    BigIntegerField,
-    BooleanField,
-    CharField,
-    DateTimeField,
-    ForeignKey,
-    TextField,
-    URLField,
-    EmailField
-)
-=======
-from lnschema_core.fields import BooleanField, CharField, ForeignKey, URLField
->>>>>>> 3ce7d1e7
+from lnschema_core.fields import BooleanField, CharField, ForeignKey, URLField, EmailField, BigIntegerField, TextField, DateTimeField
 from lnschema_core.models import (
     Artifact,
     CanCurate,
